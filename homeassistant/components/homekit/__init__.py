--- conflicted
+++ resolved
@@ -425,7 +425,8 @@
         """Set up async lock."""
         self.hass.bus.async_listen_once(EVENT_HOMEASSISTANT_STOP, self.async_stop)
         self._bridge_lock = asyncio.Lock()
-        await self.hass.async_add_executor_job(self._prepare_bridge)
+        zeroconf_instance = await zeroconf.async_get_instance(self.hass)
+        await self.hass.async_add_executor_job(self._prepare_bridge, zeroconf_instance)
 
     def setup(self):
         """Set up bridge and accessory driver."""
@@ -521,15 +522,11 @@
                 return
             self._async_update_bridge_status(STATUS_WAIT)
 
-<<<<<<< HEAD
-        zeroconf_instance = await zeroconf.async_get_instance(self.hass)
-        await self.hass.async_add_executor_job(self._prepare_bridge, zeroconf_instance)
-
-        self.hass.bus.async_listen_once(EVENT_HOMEASSISTANT_STOP, self.async_stop)
-=======
         if not self.bridge:
-            await self.hass.async_add_executor_job(self._prepare_bridge)
->>>>>>> a42a04ed
+            zeroconf_instance = await zeroconf.async_get_instance(self.hass)
+            await self.hass.async_add_executor_job(
+                self._prepare_bridge, zeroconf_instance
+            )
 
         ent_reg = await entity_registry.async_get_registry(self.hass)
         dev_reg = await device_registry.async_get_registry(self.hass)
